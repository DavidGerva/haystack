--- conflicted
+++ resolved
@@ -262,11 +262,7 @@
             n_batches=len(data_silo.loaders["train"]),
             n_epochs=n_epochs,
             device=devices[0],
-<<<<<<< HEAD
-=======
-            use_amp=use_amp,
             grad_acc_steps=grad_acc_steps,
->>>>>>> 408d8e6f
         )
         # 4. Feed everything to the Trainer, which keeps care of growing our model and evaluates it from time to time
         if tinybert:
