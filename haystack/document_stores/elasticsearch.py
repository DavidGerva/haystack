--- conflicted
+++ resolved
@@ -11,22 +11,9 @@
 import numpy as np
 from scipy.special import expit
 from tqdm.auto import tqdm
-<<<<<<< HEAD
 from elasticsearch import Elasticsearch, RequestsHttpConnection, Connection, Urllib3HttpConnection
 from elasticsearch.helpers import bulk, scan
 from elasticsearch.exceptions import RequestError
-=======
-from pydantic.error_wrappers import ValidationError
-
-try:
-    from elasticsearch import Elasticsearch, RequestsHttpConnection, Connection, Urllib3HttpConnection
-    from elasticsearch.helpers import bulk, scan
-    from elasticsearch.exceptions import RequestError
-except (ImportError, ModuleNotFoundError) as ie:
-    from haystack.utils.import_utils import _optional_component_not_installed
-
-    _optional_component_not_installed(__name__, "elasticsearch", ie)
->>>>>>> b685409c
 
 from haystack.document_stores import KeywordDocumentStore
 from haystack.schema import Document, Label
