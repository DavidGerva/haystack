<a id="base"></a>

# Module base

<a id="base.Pipeline"></a>

## Pipeline

```python
class Pipeline()
```

Pipeline brings together building blocks to build a complex search pipeline with Haystack & user-defined components.

Under-the-hood, a pipeline is represented as a directed acyclic graph of component nodes. It enables custom query
flows with options to branch queries(eg, extractive qa vs keyword match query), merge candidate documents for a
Reader from multiple Retrievers, or re-ranking of candidate documents.

<a id="base.Pipeline.root_node"></a>

<<<<<<< HEAD
#### BasePipeline.get\_config
=======
#### root\_node
>>>>>>> 1ed407cb

```python
@property
def root_node() -> Optional[str]
```

Returns the root node of the pipeline's graph.

<a id="base.Pipeline.to_code"></a>

#### BasePipeline.to\_code

```python
def to_code(pipeline_variable_name: str = "pipeline", generate_imports: bool = True, add_comment: bool = False) -> str
```

Returns the code to create this pipeline as string.

**Arguments**:

- `pipeline_variable_name`: The variable name of the generated pipeline.
Default value is 'pipeline'.
- `generate_imports`: Whether to include the required import statements into the code.
Default value is True.
- `add_comment`: Whether to add a preceding comment that this code has been generated.
Default value is False.

<a id="base.Pipeline.to_notebook_cell"></a>

#### BasePipeline.to\_notebook\_cell

```python
def to_notebook_cell(pipeline_variable_name: str = "pipeline", generate_imports: bool = True, add_comment: bool = True)
```

Creates a new notebook cell with the code to create this pipeline.

**Arguments**:

- `pipeline_variable_name`: The variable name of the generated pipeline.
Default value is 'pipeline'.
- `generate_imports`: Whether to include the required import statements into the code.
Default value is True.
- `add_comment`: Whether to add a preceding comment that this code has been generated.
Default value is True.

<<<<<<< HEAD
<a id="base.BasePipeline.load_from_config"></a>

#### BasePipeline.load\_from\_config

```python
@classmethod
@abstractmethod
def load_from_config(cls, pipeline_config: Dict, pipeline_name: Optional[str] = None, overwrite_with_env_variables: bool = True, strict_version_check: bool = False)
```

Load Pipeline from a config dict defining the individual components and how they're tied together to form

a Pipeline. A single config can declare multiple Pipelines, in which case an explicit `pipeline_name` must
be passed.

Here's a sample configuration:

    ```python
    |   {
    |       "version": "1.0",
    |       "components": [
    |           {  # define all the building-blocks for Pipeline
    |               "name": "MyReader",  # custom-name for the component; helpful for visualization & debugging
    |               "type": "FARMReader",  # Haystack Class name for the component
    |               "params": {"no_ans_boost": -10, "model_name_or_path": "deepset/roberta-base-squad2"},
    |           },
    |           {
    |               "name": "MyESRetriever",
    |               "type": "BM25Retriever",
    |               "params": {
    |                   "document_store": "MyDocumentStore",  # params can reference other components defined in the YAML
    |                   "custom_query": None,
    |               },
    |           },
    |           {"name": "MyDocumentStore", "type": "ElasticsearchDocumentStore", "params": {"index": "haystack_test"}},
    |       ],
    |       "pipelines": [
    |           {  # multiple Pipelines can be defined using the components from above
    |               "name": "my_query_pipeline",  # a simple extractive-qa Pipeline
    |               "nodes": [
    |                   {"name": "MyESRetriever", "inputs": ["Query"]},
    |                   {"name": "MyReader", "inputs": ["MyESRetriever"]},
    |               ],
    |           }
    |       ],
    |   }
    ```

**Arguments**:

- `pipeline_config`: the pipeline config as dict
- `pipeline_name`: if the config contains multiple pipelines, the pipeline_name to load must be set.
- `overwrite_with_env_variables`: Overwrite the configuration with environment variables. For example,
to change index name param for an ElasticsearchDocumentStore, an env
variable 'MYDOCSTORE_PARAMS_INDEX=documents-2021' can be set. Note that an
`_` sign must be used to specify nested hierarchical properties.
- `strict_version_check`: whether to fail in case of a version mismatch (throws a warning otherwise)

<a id="base.BasePipeline.load_from_yaml"></a>

#### BasePipeline.load\_from\_yaml

```python
@classmethod
@abstractmethod
def load_from_yaml(cls, path: Path, pipeline_name: Optional[str] = None, overwrite_with_env_variables: bool = True)
```

Load Pipeline from a YAML file defining the individual components and how they're tied together to form

a Pipeline. A single YAML can declare multiple Pipelines, in which case an explicit `pipeline_name` must
be passed.

Here's a sample configuration:

    ```yaml
    |   version: '1.0'
    |
    |    components:    # define all the building-blocks for Pipeline
    |    - name: MyReader       # custom-name for the component; helpful for visualization & debugging
    |      type: FARMReader    # Haystack Class name for the component
    |      params:
    |        no_ans_boost: -10
    |        model_name_or_path: deepset/roberta-base-squad2
    |    - name: MyESRetriever
    |      type: BM25Retriever
    |      params:
    |        document_store: MyDocumentStore    # params can reference other components defined in the YAML
    |        custom_query: null
    |    - name: MyDocumentStore
    |      type: ElasticsearchDocumentStore
    |      params:
    |        index: haystack_test
    |
    |    pipelines:    # multiple Pipelines can be defined using the components from above
    |    - name: my_query_pipeline    # a simple extractive-qa Pipeline
    |      nodes:
    |      - name: MyESRetriever
    |        inputs: [Query]
    |      - name: MyReader
    |        inputs: [MyESRetriever]
    ```

Note that, in case of a mismatch in version between Haystack and the YAML, a warning will be printed.
If the pipeline loads correctly regardless, save again the pipeline using `Pipeline.save_to_yaml()` to remove the warning.

**Arguments**:

- `path`: path of the YAML file.
- `pipeline_name`: if the YAML contains multiple pipelines, the pipeline_name to load must be set.
- `overwrite_with_env_variables`: Overwrite the YAML configuration with environment variables. For example,
to change index name param for an ElasticsearchDocumentStore, an env
variable 'MYDOCSTORE_PARAMS_INDEX=documents-2021' can be set. Note that an
`_` sign must be used to specify nested hierarchical properties.

<a id="base.BasePipeline.load_from_deepset_cloud"></a>
=======
<a id="base.Pipeline.load_from_deepset_cloud"></a>
>>>>>>> 1ed407cb

#### BasePipeline.load\_from\_deepset\_cloud

```python
@classmethod
def load_from_deepset_cloud(cls, pipeline_config_name: str, pipeline_name: str = "query", workspace: str = "default", api_key: Optional[str] = None, api_endpoint: Optional[str] = None, overwrite_with_env_variables: bool = False)
```

Load Pipeline from Deepset Cloud defining the individual components and how they're tied together to form

a Pipeline. A single config can declare multiple Pipelines, in which case an explicit `pipeline_name` must
be passed.

In order to get a list of all available pipeline_config_names, call `list_pipelines_on_deepset_cloud()`.
Use the returned `name` as `pipeline_config_name`.

**Arguments**:

- `pipeline_config_name`: name of the config file inside the Deepset Cloud workspace.
To get a list of all available pipeline_config_names, call `list_pipelines_on_deepset_cloud()`.
- `pipeline_name`: specifies which pipeline to load from config.
Deepset Cloud typically provides a 'query' and a 'index' pipeline per config.
- `workspace`: workspace in Deepset Cloud
- `api_key`: Secret value of the API key.
If not specified, will be read from DEEPSET_CLOUD_API_KEY environment variable.
- `api_endpoint`: The URL of the Deepset Cloud API.
If not specified, will be read from DEEPSET_CLOUD_API_ENDPOINT environment variable.
- `overwrite_with_env_variables`: Overwrite the config with environment variables. For example,
to change return_no_answer param for a FARMReader, an env
variable 'READER_PARAMS_RETURN_NO_ANSWER=False' can be set. Note that an
`_` sign must be used to specify nested hierarchical properties.

<a id="base.Pipeline.list_pipelines_on_deepset_cloud"></a>

#### BasePipeline.list\_pipelines\_on\_deepset\_cloud

```python
@classmethod
def list_pipelines_on_deepset_cloud(cls, workspace: str = "default", api_key: Optional[str] = None, api_endpoint: Optional[str] = None) -> List[dict]
```

Lists all pipeline configs available on Deepset Cloud.

**Arguments**:

- `workspace`: workspace in Deepset Cloud
- `api_key`: Secret value of the API key.
If not specified, will be read from DEEPSET_CLOUD_API_KEY environment variable.
- `api_endpoint`: The URL of the Deepset Cloud API.
If not specified, will be read from DEEPSET_CLOUD_API_ENDPOINT environment variable.

Returns:
    list of dictionaries: List[dict]
    each dictionary: {
                "name": str -> `pipeline_config_name` to be used in `load_from_deepset_cloud()`,
                "..." -> additional pipeline meta information
                }
    example:
            [{'name': 'my_super_nice_pipeline_config',
                'pipeline_id': '2184e0c1-c6ec-40a1-9b28-5d2768e5efa2',
                'status': 'DEPLOYED',
                'created_at': '2022-02-01T09:57:03.803991+00:00',
                'deleted': False,
                'is_default': False,
                'indexing': {'status': 'IN_PROGRESS',
                'pending_file_count': 3,
                'total_file_count': 31}}]

<a id="base.Pipeline.save_to_deepset_cloud"></a>

#### BasePipeline.save\_to\_deepset\_cloud

```python
@classmethod
def save_to_deepset_cloud(cls, query_pipeline: Pipeline, index_pipeline: Pipeline, pipeline_config_name: str, workspace: str = "default", api_key: Optional[str] = None, api_endpoint: Optional[str] = None, overwrite: bool = False)
```

Saves a Pipeline config to Deepset Cloud defining the individual components and how they're tied together to form

a Pipeline. A single config must declare a query pipeline and a index pipeline.

**Arguments**:

- `query_pipeline`: the query pipeline to save.
- `index_pipeline`: the index pipeline to save.
- `pipeline_config_name`: name of the config file inside the Deepset Cloud workspace.
- `workspace`: workspace in Deepset Cloud
- `api_key`: Secret value of the API key.
If not specified, will be read from DEEPSET_CLOUD_API_KEY environment variable.
- `api_endpoint`: The URL of the Deepset Cloud API.
If not specified, will be read from DEEPSET_CLOUD_API_ENDPOINT environment variable.
- `overwrite`: Whether to overwrite the config if it already exists. Otherwise an error is being raised.

<a id="base.Pipeline.deploy_on_deepset_cloud"></a>

#### BasePipeline.deploy\_on\_deepset\_cloud

```python
@classmethod
def deploy_on_deepset_cloud(cls, pipeline_config_name: str, workspace: str = "default", api_key: Optional[str] = None, api_endpoint: Optional[str] = None, timeout: int = 60)
```

Deploys the pipelines of a pipeline config on Deepset Cloud.

Blocks until pipelines are successfully deployed, deployment failed or timeout exceeds.
If pipelines are already deployed no action will be taken and an info will be logged.
If timeout exceeds a TimeoutError will be raised.
If deployment fails a DeepsetCloudError will be raised.

Pipeline config must be present on Deepset Cloud. See save_to_deepset_cloud() for more information.

**Arguments**:

- `pipeline_config_name`: name of the config file inside the Deepset Cloud workspace.
- `workspace`: workspace in Deepset Cloud
- `api_key`: Secret value of the API key.
If not specified, will be read from DEEPSET_CLOUD_API_KEY environment variable.
- `api_endpoint`: The URL of the Deepset Cloud API.
If not specified, will be read from DEEPSET_CLOUD_API_ENDPOINT environment variable.
- `timeout`: The time in seconds to wait until deployment completes.
If the timeout is exceeded an error will be raised.

<a id="base.Pipeline.undeploy_on_deepset_cloud"></a>

#### BasePipeline.undeploy\_on\_deepset\_cloud

```python
@classmethod
def undeploy_on_deepset_cloud(cls, pipeline_config_name: str, workspace: str = "default", api_key: Optional[str] = None, api_endpoint: Optional[str] = None, timeout: int = 60)
```

Undeploys the pipelines of a pipeline config on Deepset Cloud.

Blocks until pipelines are successfully undeployed, undeployment failed or timeout exceeds.
If pipelines are already undeployed no action will be taken and an info will be logged.
If timeout exceeds a TimeoutError will be raised.
If deployment fails a DeepsetCloudError will be raised.

Pipeline config must be present on Deepset Cloud. See save_to_deepset_cloud() for more information.

**Arguments**:

- `pipeline_config_name`: name of the config file inside the Deepset Cloud workspace.
- `workspace`: workspace in Deepset Cloud
- `api_key`: Secret value of the API key.
If not specified, will be read from DEEPSET_CLOUD_API_KEY environment variable.
- `api_endpoint`: The URL of the Deepset Cloud API.
If not specified, will be read from DEEPSET_CLOUD_API_ENDPOINT environment variable.
- `timeout`: The time in seconds to wait until undeployment completes.
If the timeout is exceeded an error will be raised.

<a id="base.Pipeline.add_node"></a>

#### Pipeline.add\_node

```python
def add_node(component: BaseComponent, name: str, inputs: List[str])
```

Add a new node to the pipeline.

**Arguments**:

- `component`: The object to be called when the data is passed to the node. It can be a Haystack component
(like Retriever, Reader, or Generator) or a user-defined object that implements a run()
method to process incoming data from predecessor node.
- `name`: The name for the node. It must not contain any dots.
- `inputs`: A list of inputs to the node. If the predecessor node has a single outgoing edge, just the name
of node is sufficient. For instance, a 'BM25Retriever' node would always output a single
edge with a list of documents. It can be represented as ["BM25Retriever"].

In cases when the predecessor node has multiple outputs, e.g., a "QueryClassifier", the output
must be specified explicitly as "QueryClassifier.output_2".

<a id="base.Pipeline.get_node"></a>

#### Pipeline.get\_node

```python
def get_node(name: str) -> Optional[BaseComponent]
```

Get a node from the Pipeline.

**Arguments**:

- `name`: The name of the node.

<a id="base.Pipeline.set_node"></a>

#### Pipeline.set\_node

```python
def set_node(name: str, component)
```

Set the component for a node in the Pipeline.

**Arguments**:

- `name`: The name of the node.
- `component`: The component object to be set at the node.

<a id="base.Pipeline.run"></a>

#### Pipeline.run

```python
def run(query: Optional[str] = None, file_paths: Optional[List[str]] = None, labels: Optional[MultiLabel] = None, documents: Optional[List[Document]] = None, meta: Optional[Union[dict, List[dict]]] = None, params: Optional[dict] = None, debug: Optional[bool] = None)
```

Runs the pipeline, one node at a time.

**Arguments**:

- `query`: The search query (for query pipelines only)
- `file_paths`: The files to index (for indexing pipelines only)
- `labels`: 
- `documents`: 
- `meta`: 
- `params`: Dictionary of parameters to be dispatched to the nodes.
If you want to pass a param to all nodes, you can just use: {"top_k":10}
If you want to pass it to targeted nodes, you can do:
{"Retriever": {"top_k": 10}, "Reader": {"top_k": 3, "debug": True}}
- `debug`: Whether the pipeline should instruct nodes to collect debug information
about their execution. By default these include the input parameters
they received and the output they generated. All debug information can
then be found in the dict returned by this method under the key "_debug"

<a id="base.Pipeline.eval_beir"></a>

#### Pipeline.eval\_beir

```python
@classmethod
def eval_beir(cls, index_pipeline: Pipeline, query_pipeline: Pipeline, index_params: dict = {}, query_params: dict = {}, dataset: str = "scifact", dataset_dir: Path = Path("."), top_k_values: List[int] = [1, 3, 5, 10, 100, 1000], keep_index: bool = False) -> Tuple[Dict[str, float], Dict[str, float], Dict[str, float], Dict[str, float]]
```

Runs information retrieval evaluation of a pipeline using BEIR on a specified BEIR dataset.

See https://github.com/beir-cellar/beir for more information.

**Arguments**:

- `index_pipeline`: The indexing pipeline to use.
- `query_pipeline`: The query pipeline to evaluate.
- `index_params`: The params to use during indexing (see pipeline.run's params).
- `query_params`: The params to use during querying (see pipeline.run's params).
- `dataset`: The BEIR dataset to use.
- `dataset_dir`: The directory to store the dataset to.
- `top_k_values`: The top_k values each metric will be calculated for.
- `keep_index`: Whether to keep the index after evaluation.
If True the index will be kept after beir evaluation. Otherwise it will be deleted immediately afterwards.
                   Defaults to False.

Returns a tuple containing the ncdg, map, recall and precision scores.
Each metric is represented by a dictionary containing the scores for each top_k value.

<a id="base.Pipeline.execute_eval_run"></a>

#### Pipeline.execute\_eval\_run

```python
@classmethod
def execute_eval_run(cls, index_pipeline: Pipeline, query_pipeline: Pipeline, evaluation_set_labels: List[MultiLabel], corpus_file_paths: List[str], experiment_name: str, experiment_run_name: str, experiment_tracking_tool: Literal["mlflow", None] = None, experiment_tracking_uri: Optional[str] = None, corpus_file_metas: List[Dict[str, Any]] = None, corpus_meta: Dict[str, Any] = {}, evaluation_set_meta: Dict[str, Any] = {}, pipeline_meta: Dict[str, Any] = {}, index_params: dict = {}, query_params: dict = {}, sas_model_name_or_path: str = None, sas_batch_size: int = 32, sas_use_gpu: bool = True, add_isolated_node_eval: bool = False, reuse_index: bool = False) -> EvaluationResult
```

Starts an experiment run that first indexes the specified files (forming a corpus) using the index pipeline

and subsequently evaluates the query pipeline on the provided labels (forming an evaluation set) using pipeline.eval().
Parameters and results (metrics and predictions) of the run are tracked by an experiment tracking tool for further analysis.
You can specify the experiment tracking tool by setting the params `experiment_tracking_tool` and `experiment_tracking_uri`
or by passing a (custom) tracking head to Tracker.set_tracking_head().
Note, that `experiment_tracking_tool` only supports `mlflow` currently.

For easier comparison you can pass additional metadata regarding corpus (corpus_meta), evaluation set (evaluation_set_meta) and pipelines (pipeline_meta).
E.g. you can give them names or ids to identify them across experiment runs.

This method executes an experiment run. Each experiment run is part of at least one experiment.
An experiment typically consists of multiple runs to be compared (e.g. using different retrievers in query pipeline).
Experiment tracking tools usually share the same concepts of experiments and provide additional functionality to easily compare runs across experiments.

E.g. you can call execute_eval_run() multiple times with different retrievers in your query pipeline and compare the runs in mlflow:

```python
    |   for retriever_type, query_pipeline in zip(["sparse", "dpr", "embedding"], [sparse_pipe, dpr_pipe, embedding_pipe]):
    |       eval_result = Pipeline.execute_eval_run(
    |           index_pipeline=index_pipeline,
    |           query_pipeline=query_pipeline,
    |           evaluation_set_labels=labels,
    |           corpus_file_paths=file_paths,
    |           corpus_file_metas=file_metas,
    |           experiment_tracking_tool="mlflow",
    |           experiment_tracking_uri="http://localhost:5000",
    |           experiment_name="my-retriever-experiment",
    |           experiment_run_name=f"run_{retriever_type}",
    |           pipeline_meta={"name": f"my-pipeline-{retriever_type}"},
    |           evaluation_set_meta={"name": "my-evalset"},
    |           corpus_meta={"name": "my-corpus"}.
    |           reuse_index=False
    |       )
```

**Arguments**:

- `index_pipeline`: The indexing pipeline to use.
- `query_pipeline`: The query pipeline to evaluate.
- `evaluation_set_labels`: The labels to evaluate on forming an evalution set.
- `corpus_file_paths`: The files to be indexed and searched during evaluation forming a corpus.
- `experiment_name`: The name of the experiment
- `experiment_run_name`: The name of the experiment run
- `experiment_tracking_tool`: The experiment tracking tool to be used. Currently we only support "mlflow".
If left unset the current TrackingHead specified by Tracker.set_tracking_head() will be used.
- `experiment_tracking_uri`: The uri of the experiment tracking server to be used. Must be specified if experiment_tracking_tool is set.
You can use deepset's public mlflow server via https://public-mlflow.deepset.ai/.
Note, that artifact logging (e.g. Pipeline YAML or evaluation result CSVs) are currently not allowed on deepset's public mlflow server as this might expose sensitive data.
- `corpus_file_metas`: The optional metadata to be stored for each corpus file (e.g. title).
- `corpus_meta`: Metadata about the corpus to track (e.g. name, date, author, version).
- `evaluation_set_meta`: Metadata about the evalset to track (e.g. name, date, author, version).
- `pipeline_meta`: Metadata about the pipelines to track (e.g. name, author, version).
- `index_params`: The params to use during indexing (see pipeline.run's params).
- `query_params`: The params to use during querying (see pipeline.run's params).
- `sas_model_name_or_path`: Name or path of "Semantic Answer Similarity (SAS) model". When set, the model will be used to calculate similarity between predictions and labels and generate the SAS metric.
The SAS metric correlates better with human judgement of correct answers as it does not rely on string overlaps.
Example: Prediction = "30%", Label = "thirty percent", EM and F1 would be overly pessimistic with both being 0, while SAS paints a more realistic picture.
More info in the paper: https://arxiv.org/abs/2108.06130
Models:
- You can use Bi Encoders (sentence transformers) or cross encoders trained on Semantic Textual Similarity (STS) data.
Not all cross encoders can be used because of different return types.
If you use custom cross encoders please make sure they work with sentence_transformers.CrossEncoder class
- Good default for multiple languages: "sentence-transformers/paraphrase-multilingual-mpnet-base-v2"
- Large, powerful, but slow model for English only: "cross-encoder/stsb-roberta-large"
- Large model for German only: "deepset/gbert-large-sts"
- `sas_batch_size`: Number of prediction label pairs to encode at once by CrossEncoder or SentenceTransformer while calculating SAS.
- `sas_use_gpu`: Whether to use a GPU or the CPU for calculating semantic answer similarity.
Falls back to CPU if no GPU is available.
- `add_isolated_node_eval`: If set to True, in addition to the integrated evaluation of the pipeline, each node is evaluated in isolated evaluation mode.
This mode helps to understand the bottlenecks of a pipeline in terms of output quality of each individual node.
If a node performs much better in the isolated evaluation than in the integrated evaluation, the previous node needs to be optimized to improve the pipeline's performance.
If a node's performance is similar in both modes, this node itself needs to be optimized to improve the pipeline's performance.
The isolated evaluation calculates the upper bound of each node's evaluation metrics under the assumption that it received perfect inputs from the previous node.
To this end, labels are used as input to the node instead of the output of the previous node in the pipeline.
The generated dataframes in the EvaluationResult then contain additional rows, which can be distinguished from the integrated evaluation results based on the
values "integrated" or "isolated" in the column "eval_mode" and the evaluation report then additionally lists the upper bound of each node's evaluation metrics.
- `reuse_index`: Whether to reuse existing non-empty index and to keep the index after evaluation.
If True the index will be kept after evaluation and no indexing will take place if index has already documents. Otherwise it will be deleted immediately afterwards.
Defaults to False.

<a id="base.Pipeline.eval"></a>

#### Pipeline.eval

```python
@send_event
def eval(labels: List[MultiLabel], documents: Optional[List[List[Document]]] = None, params: Optional[dict] = None, sas_model_name_or_path: str = None, sas_batch_size: int = 32, sas_use_gpu: bool = True, add_isolated_node_eval: bool = False) -> EvaluationResult
```

Evaluates the pipeline by running the pipeline once per query in debug mode

and putting together all data that is needed for evaluation, e.g. calculating metrics.

**Arguments**:

- `labels`: The labels to evaluate on
- `documents`: List of List of Document that the first node in the pipeline should get as input per multilabel. Can be used to evaluate a pipeline that consists of a reader without a retriever.
- `params`: Dictionary of parameters to be dispatched to the nodes.
If you want to pass a param to all nodes, you can just use: {"top_k":10}
If you want to pass it to targeted nodes, you can do:
{"Retriever": {"top_k": 10}, "Reader": {"top_k": 3, "debug": True}}
- `sas_model_name_or_path`: Name or path of "Semantic Answer Similarity (SAS) model". When set, the model will be used to calculate similarity between predictions and labels and generate the SAS metric.
The SAS metric correlates better with human judgement of correct answers as it does not rely on string overlaps.
Example: Prediction = "30%", Label = "thirty percent", EM and F1 would be overly pessimistic with both being 0, while SAS paints a more realistic picture.
More info in the paper: https://arxiv.org/abs/2108.06130
Models:
- You can use Bi Encoders (sentence transformers) or cross encoders trained on Semantic Textual Similarity (STS) data.
Not all cross encoders can be used because of different return types.
If you use custom cross encoders please make sure they work with sentence_transformers.CrossEncoder class
- Good default for multiple languages: "sentence-transformers/paraphrase-multilingual-mpnet-base-v2"
- Large, powerful, but slow model for English only: "cross-encoder/stsb-roberta-large"
- Large model for German only: "deepset/gbert-large-sts"
- `sas_batch_size`: Number of prediction label pairs to encode at once by CrossEncoder or SentenceTransformer while calculating SAS.
- `sas_use_gpu`: Whether to use a GPU or the CPU for calculating semantic answer similarity.
Falls back to CPU if no GPU is available.
- `add_isolated_node_eval`: If set to True, in addition to the integrated evaluation of the pipeline, each node is evaluated in isolated evaluation mode.
This mode helps to understand the bottlenecks of a pipeline in terms of output quality of each individual node.
If a node performs much better in the isolated evaluation than in the integrated evaluation, the previous node needs to be optimized to improve the pipeline's performance.
If a node's performance is similar in both modes, this node itself needs to be optimized to improve the pipeline's performance.
The isolated evaluation calculates the upper bound of each node's evaluation metrics under the assumption that it received perfect inputs from the previous node.
To this end, labels are used as input to the node instead of the output of the previous node in the pipeline.
The generated dataframes in the EvaluationResult then contain additional rows, which can be distinguished from the integrated evaluation results based on the
values "integrated" or "isolated" in the column "eval_mode" and the evaluation report then additionally lists the upper bound of each node's evaluation metrics.

<a id="base.Pipeline.get_nodes_by_class"></a>

#### Pipeline.get\_nodes\_by\_class

```python
def get_nodes_by_class(class_type) -> List[Any]
```

Gets all nodes in the pipeline that are an instance of a certain class (incl. subclasses).

This is for example helpful if you loaded a pipeline and then want to interact directly with the document store.
Example:
| from haystack.document_stores.base import BaseDocumentStore
| INDEXING_PIPELINE = Pipeline.load_from_yaml(Path(PIPELINE_YAML_PATH), pipeline_name=INDEXING_PIPELINE_NAME)
| res = INDEXING_PIPELINE.get_nodes_by_class(class_type=BaseDocumentStore)

**Returns**:

List of components that are an instance the requested class

<a id="base.Pipeline.get_document_store"></a>

#### Pipeline.get\_document\_store

```python
def get_document_store() -> Optional[BaseDocumentStore]
```

Return the document store object used in the current pipeline.

**Returns**:

Instance of DocumentStore or None

<a id="base.Pipeline.draw"></a>

#### Pipeline.draw

```python
def draw(path: Path = Path("pipeline.png"))
```

Create a Graphviz visualization of the pipeline.

**Arguments**:

- `path`: the path to save the image.

<a id="base.Pipeline.load_from_yaml"></a>

#### Pipeline.load\_from\_yaml

```python
@classmethod
def load_from_yaml(cls, path: Path, pipeline_name: Optional[str] = None, overwrite_with_env_variables: bool = True, strict_version_check: bool = False)
```

Load Pipeline from a YAML file defining the individual components and how they're tied together to form

a Pipeline. A single YAML can declare multiple Pipelines, in which case an explicit `pipeline_name` must
be passed.

Here's a sample configuration:

    ```yaml
    |   version: '1.0.0'
    |
    |    components:    # define all the building-blocks for Pipeline
    |    - name: MyReader       # custom-name for the component; helpful for visualization & debugging
    |      type: FARMReader    # Haystack Class name for the component
    |      params:
    |        no_ans_boost: -10
    |        model_name_or_path: deepset/roberta-base-squad2
    |    - name: MyESRetriever
    |      type: BM25Retriever
    |      params:
    |        document_store: MyDocumentStore    # params can reference other components defined in the YAML
    |        custom_query: null
    |    - name: MyDocumentStore
    |      type: ElasticsearchDocumentStore
    |      params:
    |        index: haystack_test
    |
    |    pipelines:    # multiple Pipelines can be defined using the components from above
    |    - name: my_query_pipeline    # a simple extractive-qa Pipeline
    |      nodes:
    |      - name: MyESRetriever
    |        inputs: [Query]
    |      - name: MyReader
    |        inputs: [MyESRetriever]
    ```

Note that, in case of a mismatch in version between Haystack and the YAML, a warning will be printed.
If the pipeline loads correctly regardless, save again the pipeline using `Pipeline.save_to_yaml()` to remove the warning.

**Arguments**:

- `path`: path of the YAML file.
- `pipeline_name`: if the YAML contains multiple pipelines, the pipeline_name to load must be set.
- `overwrite_with_env_variables`: Overwrite the YAML configuration with environment variables. For example,
to change index name param for an ElasticsearchDocumentStore, an env
variable 'MYDOCSTORE_PARAMS_INDEX=documents-2021' can be set. Note that an
`_` sign must be used to specify nested hierarchical properties.
- `strict_version_check`: whether to fail in case of a version mismatch (throws a warning otherwise)

<a id="base.Pipeline.load_from_config"></a>

#### Pipeline.load\_from\_config

```python
@classmethod
def load_from_config(cls, pipeline_config: Dict, pipeline_name: Optional[str] = None, overwrite_with_env_variables: bool = True, strict_version_check: bool = False)
```

Load Pipeline from a config dict defining the individual components and how they're tied together to form

a Pipeline. A single config can declare multiple Pipelines, in which case an explicit `pipeline_name` must
be passed.

Here's a sample configuration:

    ```python
    |   {
    |       "version": "ignore",
    |       "components": [
    |           {  # define all the building-blocks for Pipeline
    |               "name": "MyReader",  # custom-name for the component; helpful for visualization & debugging
    |               "type": "FARMReader",  # Haystack Class name for the component
    |               "params": {"no_ans_boost": -10, "model_name_or_path": "deepset/roberta-base-squad2"},
    |           },
    |           {
    |               "name": "MyESRetriever",
    |               "type": "BM25Retriever",
    |               "params": {
    |                   "document_store": "MyDocumentStore",  # params can reference other components defined in the YAML
    |                   "custom_query": None,
    |               },
    |           },
    |           {"name": "MyDocumentStore", "type": "ElasticsearchDocumentStore", "params": {"index": "haystack_test"}},
    |       ],
    |       "pipelines": [
    |           {  # multiple Pipelines can be defined using the components from above
    |               "name": "my_query_pipeline",  # a simple extractive-qa Pipeline
    |               "nodes": [
    |                   {"name": "MyESRetriever", "inputs": ["Query"]},
    |                   {"name": "MyReader", "inputs": ["MyESRetriever"]},
    |               ],
    |           }
    |       ],
    |   }
    ```

**Arguments**:

- `pipeline_config`: the pipeline config as dict
- `pipeline_name`: if the config contains multiple pipelines, the pipeline_name to load must be set.
- `overwrite_with_env_variables`: Overwrite the configuration with environment variables. For example,
to change index name param for an ElasticsearchDocumentStore, an env
variable 'MYDOCSTORE_PARAMS_INDEX=documents-2021' can be set. Note that an
`_` sign must be used to specify nested hierarchical properties.
- `strict_version_check`: whether to fail in case of a version mismatch (throws a warning otherwise).

<a id="base.Pipeline.save_to_yaml"></a>

#### Pipeline.save\_to\_yaml

```python
def save_to_yaml(path: Path, return_defaults: bool = False)
```

Save a YAML configuration for the Pipeline that can be used with `Pipeline.load_from_yaml()`.

**Arguments**:

- `path`: path of the output YAML file.
- `return_defaults`: whether to output parameters that have the default values.

<a id="base.Pipeline.get_config"></a>

#### Pipeline.get\_config

```python
def get_config(return_defaults: bool = False) -> dict
```

Returns a configuration for the Pipeline that can be used with `Pipeline.load_from_config()`.

**Arguments**:

- `return_defaults`: whether to output parameters that have the default values.

<a id="base.Pipeline.print_eval_report"></a>

#### Pipeline.print\_eval\_report

```python
def print_eval_report(eval_result: EvaluationResult, n_wrong_examples: int = 3, metrics_filter: Optional[Dict[str, List[str]]] = None)
```

Prints evaluation report containing a metrics funnel and worst queries for further analysis.

**Arguments**:

- `eval_result`: The evaluation result, can be obtained by running eval().
- `n_wrong_examples`: The number of worst queries to show.
- `metrics_filter`: The metrics to show per node. If None all metrics will be shown.

<a id="base._HaystackBeirRetrieverAdapter"></a>

## \_HaystackBeirRetrieverAdapter

```python
class _HaystackBeirRetrieverAdapter()
```

<a id="base._HaystackBeirRetrieverAdapter.__init__"></a>

#### \_\_init\_\_

```python
def __init__(index_pipeline: Pipeline, query_pipeline: Pipeline, index_params: dict, query_params: dict)
```

Adapter mimicking a BEIR retriever used by BEIR's EvaluateRetrieval class to run BEIR evaluations on Haystack Pipelines.

This has nothing to do with Haystack's retriever classes.
See https://github.com/beir-cellar/beir/blob/main/beir/retrieval/evaluation.py.

**Arguments**:

- `index_pipeline`: The indexing pipeline to use.
- `query_pipeline`: The query pipeline to evaluate.
- `index_params`: The params to use during indexing (see pipeline.run's params).
- `query_params`: The params to use during querying (see pipeline.run's params).

<a id="ray"></a>

# Module ray

<a id="ray.RayPipeline"></a>

## RayPipeline

```python
class RayPipeline(Pipeline)
```

Ray (https://ray.io) is a framework for distributed computing.

Ray allows distributing a Pipeline's components across a cluster of machines. The individual components of a
Pipeline can be independently scaled. For instance, an extractive QA Pipeline deployment can have three replicas
of the Reader and a single replica for the Retriever. It enables efficient resource utilization by horizontally
scaling Components.

To set the number of replicas, add  `replicas` in the YAML config for the node in a pipeline:

        ```yaml
        |    components:
        |        ...
        |
        |    pipelines:
        |        - name: ray_query_pipeline
        |          type: RayPipeline
        |          nodes:
        |            - name: ESRetriever
        |              replicas: 2  # number of replicas to create on the Ray cluster
        |              inputs: [ Query ]
        ```

A RayPipeline can only be created with a YAML Pipeline config.
>>> from haystack.pipeline import RayPipeline
>>> pipeline = RayPipeline.load_from_yaml(path="my_pipelines.yaml", pipeline_name="my_query_pipeline")
>>> pipeline.run(query="What is the capital of Germany?")

By default, RayPipelines creates an instance of RayServe locally. To connect to an existing Ray instance,
set the `address` parameter when creating the RayPipeline instance.

<a id="ray.RayPipeline.__init__"></a>

#### RayPipeline.\_\_init\_\_

```python
def __init__(address: str = None, ray_args: Optional[Dict[str, Any]] = None)
```

**Arguments**:

- `address`: The IP address for the Ray cluster. If set to None, a local Ray instance is started.
- `kwargs`: Optional parameters for initializing Ray.

<a id="ray.RayPipeline.load_from_yaml"></a>

#### RayPipeline.load\_from\_yaml

```python
@classmethod
def load_from_yaml(cls, path: Path, pipeline_name: Optional[str] = None, overwrite_with_env_variables: bool = True, address: Optional[str] = None, strict_version_check: bool = False, ray_args: Optional[Dict[str, Any]] = None)
```

Load Pipeline from a YAML file defining the individual components and how they're tied together to form

a Pipeline. A single YAML can declare multiple Pipelines, in which case an explicit `pipeline_name` must
be passed.

Here's a sample configuration:

    ```yaml
    |   version: '1.0.0'
    |
    |    components:    # define all the building-blocks for Pipeline
    |    - name: MyReader       # custom-name for the component; helpful for visualization & debugging
    |      type: FARMReader    # Haystack Class name for the component
    |      params:
    |        no_ans_boost: -10
    |        model_name_or_path: deepset/roberta-base-squad2
    |    - name: MyESRetriever
    |      type: ElasticsearchRetriever
    |      params:
    |        document_store: MyDocumentStore    # params can reference other components defined in the YAML
    |        custom_query: null
    |    - name: MyDocumentStore
    |      type: ElasticsearchDocumentStore
    |      params:
    |        index: haystack_test
    |
    |    pipelines:    # multiple Pipelines can be defined using the components from above
    |    - name: my_query_pipeline    # a simple extractive-qa Pipeline
    |      type: RayPipeline
    |      nodes:
    |      - name: MyESRetriever
    |        inputs: [Query]
    |        replicas: 2    # number of replicas to create on the Ray cluster
    |      - name: MyReader
    |        inputs: [MyESRetriever]
    ```


Note that, in case of a mismatch in version between Haystack and the YAML, a warning will be printed.
If the pipeline loads correctly regardless, save again the pipeline using `RayPipeline.save_to_yaml()` to remove the warning.

**Arguments**:

- `path`: path of the YAML file.
- `pipeline_name`: if the YAML contains multiple pipelines, the pipeline_name to load must be set.
- `overwrite_with_env_variables`: Overwrite the YAML configuration with environment variables. For example,
to change index name param for an ElasticsearchDocumentStore, an env
variable 'MYDOCSTORE_PARAMS_INDEX=documents-2021' can be set. Note that an
`_` sign must be used to specify nested hierarchical properties.
- `address`: The IP address for the Ray cluster. If set to None, a local Ray instance is started.

<a id="ray._RayDeploymentWrapper"></a>

## \_RayDeploymentWrapper

```python
class _RayDeploymentWrapper()
```

Ray Serve supports calling of __init__ methods on the Classes to create "deployment" instances.

In case of Haystack, some Components like Retrievers have complex init methods that needs objects
like Document Stores.

This wrapper class encapsulates the initialization of Components. Given a Component Class
name, it creates an instance using the YAML Pipeline config.

<a id="ray._RayDeploymentWrapper.__init__"></a>

#### \_RayDeploymentWrapper.\_\_init\_\_

```python
def __init__(pipeline_config: dict, component_name: str)
```

Create an instance of Component.

**Arguments**:

- `pipeline_config`: Pipeline YAML parsed as a dict.
- `component_name`: Component Class name.

<a id="ray._RayDeploymentWrapper.__call__"></a>

#### \_RayDeploymentWrapper.\_\_call\_\_

```python
def __call__(*args, **kwargs)
```

Ray calls this method which is then re-directed to the corresponding component's run().

<a id="ray._RayDeploymentWrapper.load_from_pipeline_config"></a>

#### load\_from\_pipeline\_config

```python
@staticmethod
def load_from_pipeline_config(pipeline_config: dict, component_name: str)
```

<<<<<<< HEAD
<a id="base._HaystackBeirRetrieverAdapter.__init__"></a>

#### \_HaystackBeirRetrieverAdapter.\_\_init\_\_

```python
def __init__(index_pipeline: Pipeline, query_pipeline: Pipeline, index_params: dict, query_params: dict)
```

Adapter mimicking a BEIR retriever used by BEIR's EvaluateRetrieval class to run BEIR evaluations on Haystack Pipelines.

This has nothing to do with Haystack's retriever classes.
See https://github.com/beir-cellar/beir/blob/main/beir/retrieval/evaluation.py.
=======
Load an individual component from a YAML config for Pipelines.
>>>>>>> 1ed407cb

**Arguments**:

- `pipeline_config`: the Pipelines YAML config parsed as a dict.
- `component_name`: the name of the component to load.

<a id="standard_pipelines"></a>

# Module standard\_pipelines

<a id="standard_pipelines.BaseStandardPipeline"></a>

## BaseStandardPipeline

```python
class BaseStandardPipeline(ABC)
```

Base class for pre-made standard Haystack pipelines.
This class does not inherit from Pipeline.

<a id="standard_pipelines.BaseStandardPipeline.add_node"></a>

#### BaseStandardPipeline.add\_node

```python
def add_node(component, name: str, inputs: List[str])
```

Add a new node to the pipeline.

**Arguments**:

- `component`: The object to be called when the data is passed to the node. It can be a Haystack component
(like Retriever, Reader, or Generator) or a user-defined object that implements a run()
method to process incoming data from predecessor node.
- `name`: The name for the node. It must not contain any dots.
- `inputs`: A list of inputs to the node. If the predecessor node has a single outgoing edge, just the name
of node is sufficient. For instance, a 'BM25Retriever' node would always output a single
edge with a list of documents. It can be represented as ["BM25Retriever"].

In cases when the predecessor node has multiple outputs, e.g., a "QueryClassifier", the output
must be specified explicitly as "QueryClassifier.output_2".

<a id="standard_pipelines.BaseStandardPipeline.get_node"></a>

#### BaseStandardPipeline.get\_node

```python
def get_node(name: str)
```

Get a node from the Pipeline.

**Arguments**:

- `name`: The name of the node.

<a id="standard_pipelines.BaseStandardPipeline.set_node"></a>

#### BaseStandardPipeline.set\_node

```python
def set_node(name: str, component)
```

Set the component for a node in the Pipeline.

**Arguments**:

- `name`: The name of the node.
- `component`: The component object to be set at the node.

<a id="standard_pipelines.BaseStandardPipeline.draw"></a>

#### BaseStandardPipeline.draw

```python
def draw(path: Path = Path("pipeline.png"))
```

Create a Graphviz visualization of the pipeline.

**Arguments**:

- `path`: the path to save the image.

<a id="standard_pipelines.BaseStandardPipeline.save_to_yaml"></a>

#### BaseStandardPipeline.save\_to\_yaml

```python
def save_to_yaml(path: Path, return_defaults: bool = False)
```

Save a YAML configuration for the Pipeline that can be used with `Pipeline.load_from_yaml()`.

**Arguments**:

- `path`: path of the output YAML file.
- `return_defaults`: whether to output parameters that have the default values.

<a id="standard_pipelines.BaseStandardPipeline.load_from_yaml"></a>

#### BaseStandardPipeline.load\_from\_yaml

```python
@classmethod
def load_from_yaml(cls, path: Path, pipeline_name: Optional[str] = None, overwrite_with_env_variables: bool = True)
```

Load Pipeline from a YAML file defining the individual components and how they're tied together to form

a Pipeline. A single YAML can declare multiple Pipelines, in which case an explicit `pipeline_name` must
be passed.

Here's a sample configuration:

    ```yaml
    |   version: '1.0.0'
    |
    |    components:    # define all the building-blocks for Pipeline
    |    - name: MyReader       # custom-name for the component; helpful for visualization & debugging
    |      type: FARMReader    # Haystack Class name for the component
    |      params:
    |        no_ans_boost: -10
    |        model_name_or_path: deepset/roberta-base-squad2
    |    - name: MyESRetriever
    |      type: BM25Retriever
    |      params:
    |        document_store: MyDocumentStore    # params can reference other components defined in the YAML
    |        custom_query: null
    |    - name: MyDocumentStore
    |      type: ElasticsearchDocumentStore
    |      params:
    |        index: haystack_test
    |
    |    pipelines:    # multiple Pipelines can be defined using the components from above
    |    - name: my_query_pipeline    # a simple extractive-qa Pipeline
    |      nodes:
    |      - name: MyESRetriever
    |        inputs: [Query]
    |      - name: MyReader
    |        inputs: [MyESRetriever]
    ```

**Arguments**:

- `path`: path of the YAML file.
- `pipeline_name`: if the YAML contains multiple pipelines, the pipeline_name to load must be set.
- `overwrite_with_env_variables`: Overwrite the YAML configuration with environment variables. For example,
to change index name param for an ElasticsearchDocumentStore, an env
variable 'MYDOCSTORE_PARAMS_INDEX=documents-2021' can be set. Note that an
`_` sign must be used to specify nested hierarchical properties.

<a id="standard_pipelines.BaseStandardPipeline.get_nodes_by_class"></a>

#### BaseStandardPipeline.get\_nodes\_by\_class

```python
def get_nodes_by_class(class_type) -> List[Any]
```

Gets all nodes in the pipeline that are an instance of a certain class (incl. subclasses).

This is for example helpful if you loaded a pipeline and then want to interact directly with the document store.
Example:
```python
| from haystack.document_stores.base import BaseDocumentStore
| INDEXING_PIPELINE = Pipeline.load_from_yaml(Path(PIPELINE_YAML_PATH), pipeline_name=INDEXING_PIPELINE_NAME)
| res = INDEXING_PIPELINE.get_nodes_by_class(class_type=BaseDocumentStore)
```

**Returns**:

List of components that are an instance of the requested class

<a id="standard_pipelines.BaseStandardPipeline.get_document_store"></a>

#### BaseStandardPipeline.get\_document\_store

```python
def get_document_store() -> Optional[BaseDocumentStore]
```

Return the document store object used in the current pipeline.

**Returns**:

Instance of DocumentStore or None

<a id="standard_pipelines.BaseStandardPipeline.eval"></a>

#### BaseStandardPipeline.eval

```python
def eval(labels: List[MultiLabel], params: Optional[dict] = None, sas_model_name_or_path: Optional[str] = None, add_isolated_node_eval: bool = False) -> EvaluationResult
```

Evaluates the pipeline by running the pipeline once per query in debug mode

and putting together all data that is needed for evaluation, e.g. calculating metrics.

**Arguments**:

- `labels`: The labels to evaluate on
- `params`: Params for the `retriever` and `reader`. For instance,
params={"Retriever": {"top_k": 10}, "Reader": {"top_k": 5}}
- `sas_model_name_or_path`: SentenceTransformers semantic textual similarity model to be used for sas value calculation,
should be path or string pointing to downloadable models.
- `add_isolated_node_eval`: Whether to additionally evaluate the reader based on labels as input instead of output of previous node in pipeline

<a id="standard_pipelines.ExtractiveQAPipeline"></a>

## ExtractiveQAPipeline

```python
class ExtractiveQAPipeline(BaseStandardPipeline)
```

Pipeline for Extractive Question Answering.

<a id="standard_pipelines.ExtractiveQAPipeline.__init__"></a>

#### ExtractiveQAPipeline.\_\_init\_\_

```python
def __init__(reader: BaseReader, retriever: BaseRetriever)
```

**Arguments**:

- `reader`: Reader instance
- `retriever`: Retriever instance

<a id="standard_pipelines.ExtractiveQAPipeline.run"></a>

#### ExtractiveQAPipeline.run

```python
def run(query: str, params: Optional[dict] = None, debug: Optional[bool] = None)
```

**Arguments**:

- `query`: The search query string.
- `params`: Params for the `retriever` and `reader`. For instance,
params={"Retriever": {"top_k": 10}, "Reader": {"top_k": 5}}
- `debug`: Whether the pipeline should instruct nodes to collect debug information
about their execution. By default these include the input parameters
they received and the output they generated.
All debug information can then be found in the dict returned
by this method under the key "_debug"

<a id="standard_pipelines.DocumentSearchPipeline"></a>

## DocumentSearchPipeline

```python
class DocumentSearchPipeline(BaseStandardPipeline)
```

Pipeline for semantic document search.

<a id="standard_pipelines.DocumentSearchPipeline.__init__"></a>

#### DocumentSearchPipeline.\_\_init\_\_

```python
def __init__(retriever: BaseRetriever)
```

**Arguments**:

- `retriever`: Retriever instance

<a id="standard_pipelines.DocumentSearchPipeline.run"></a>

#### DocumentSearchPipeline.run

```python
def run(query: str, params: Optional[dict] = None, debug: Optional[bool] = None)
```

**Arguments**:

- `query`: the query string.
- `params`: params for the `retriever` and `reader`. For instance, params={"Retriever": {"top_k": 10}}
- `debug`: Whether the pipeline should instruct nodes to collect debug information
about their execution. By default these include the input parameters
they received and the output they generated.
All debug information can then be found in the dict returned
by this method under the key "_debug"

<a id="standard_pipelines.GenerativeQAPipeline"></a>

## GenerativeQAPipeline

```python
class GenerativeQAPipeline(BaseStandardPipeline)
```

Pipeline for Generative Question Answering.

<a id="standard_pipelines.GenerativeQAPipeline.__init__"></a>

#### GenerativeQAPipeline.\_\_init\_\_

```python
def __init__(generator: BaseGenerator, retriever: BaseRetriever)
```

**Arguments**:

- `generator`: Generator instance
- `retriever`: Retriever instance

<a id="standard_pipelines.GenerativeQAPipeline.run"></a>

#### GenerativeQAPipeline.run

```python
def run(query: str, params: Optional[dict] = None, debug: Optional[bool] = None)
```

**Arguments**:

- `query`: the query string.
- `params`: params for the `retriever` and `generator`. For instance,
params={"Retriever": {"top_k": 10}, "Generator": {"top_k": 5}}
- `debug`: Whether the pipeline should instruct nodes to collect debug information
about their execution. By default these include the input parameters
they received and the output they generated.
All debug information can then be found in the dict returned
by this method under the key "_debug"

<a id="standard_pipelines.SearchSummarizationPipeline"></a>

## SearchSummarizationPipeline

```python
class SearchSummarizationPipeline(BaseStandardPipeline)
```

Pipeline that retrieves documents for a query and then summarizes those documents.

<a id="standard_pipelines.SearchSummarizationPipeline.__init__"></a>

#### SearchSummarizationPipeline.\_\_init\_\_

```python
def __init__(summarizer: BaseSummarizer, retriever: BaseRetriever, return_in_answer_format: bool = False)
```

**Arguments**:

- `summarizer`: Summarizer instance
- `retriever`: Retriever instance
- `return_in_answer_format`: Whether the results should be returned as documents (False) or in the answer
format used in other QA pipelines (True). With the latter, you can use this
pipeline as a "drop-in replacement" for other QA pipelines.

<a id="standard_pipelines.SearchSummarizationPipeline.run"></a>

#### SearchSummarizationPipeline.run

```python
def run(query: str, params: Optional[dict] = None, debug: Optional[bool] = None)
```

**Arguments**:

- `query`: the query string.
- `params`: params for the `retriever` and `summarizer`. For instance,
params={"Retriever": {"top_k": 10}, "Summarizer": {"generate_single_summary": True}}
- `debug`: Whether the pipeline should instruct nodes to collect debug information
about their execution. By default these include the input parameters
they received and the output they generated.
All debug information can then be found in the dict returned
by this method under the key "_debug"

<a id="standard_pipelines.FAQPipeline"></a>

## FAQPipeline

```python
class FAQPipeline(BaseStandardPipeline)
```

Pipeline for finding similar FAQs using semantic document search.

<a id="standard_pipelines.FAQPipeline.__init__"></a>

#### FAQPipeline.\_\_init\_\_

```python
def __init__(retriever: BaseRetriever)
```

**Arguments**:

- `retriever`: Retriever instance

<a id="standard_pipelines.FAQPipeline.run"></a>

#### FAQPipeline.run

```python
def run(query: str, params: Optional[dict] = None, debug: Optional[bool] = None)
```

**Arguments**:

- `query`: the query string.
- `params`: params for the `retriever`. For instance, params={"Retriever": {"top_k": 10}}
- `debug`: Whether the pipeline should instruct nodes to collect debug information
about their execution. By default these include the input parameters
they received and the output they generated.
All debug information can then be found in the dict returned
by this method under the key "_debug"

<a id="standard_pipelines.TranslationWrapperPipeline"></a>

## TranslationWrapperPipeline

```python
class TranslationWrapperPipeline(BaseStandardPipeline)
```

Takes an existing search pipeline and adds one "input translation node" after the Query and one
"output translation" node just before returning the results

<a id="standard_pipelines.TranslationWrapperPipeline.__init__"></a>

#### TranslationWrapperPipeline.\_\_init\_\_

```python
def __init__(input_translator: BaseTranslator, output_translator: BaseTranslator, pipeline: BaseStandardPipeline)
```

Wrap a given `pipeline` with the `input_translator` and `output_translator`.

**Arguments**:

- `input_translator`: A Translator node that shall translate the input query from language A to B
- `output_translator`: A Translator node that shall translate the pipeline results from language B to A
- `pipeline`: The pipeline object (e.g. ExtractiveQAPipeline) you want to "wrap".
Note that pipelines with split or merge nodes are currently not supported.

<a id="standard_pipelines.QuestionGenerationPipeline"></a>

## QuestionGenerationPipeline

```python
class QuestionGenerationPipeline(BaseStandardPipeline)
```

A simple pipeline that takes documents as input and generates
questions that it thinks can be answered by the documents.

<a id="standard_pipelines.RetrieverQuestionGenerationPipeline"></a>

## RetrieverQuestionGenerationPipeline

```python
class RetrieverQuestionGenerationPipeline(BaseStandardPipeline)
```

A simple pipeline that takes a query as input, performs retrieval, and then generates
questions that it thinks can be answered by the retrieved documents.

<a id="standard_pipelines.QuestionAnswerGenerationPipeline"></a>

## QuestionAnswerGenerationPipeline

```python
class QuestionAnswerGenerationPipeline(BaseStandardPipeline)
```

This is a pipeline which takes a document as input, generates questions that the model thinks can be answered by
this document, and then performs question answering of this questions using that single document.

<a id="standard_pipelines.MostSimilarDocumentsPipeline"></a>

## MostSimilarDocumentsPipeline

```python
class MostSimilarDocumentsPipeline(BaseStandardPipeline)
```

<a id="standard_pipelines.MostSimilarDocumentsPipeline.__init__"></a>

#### MostSimilarDocumentsPipeline.\_\_init\_\_

```python
def __init__(document_store: BaseDocumentStore)
```

Initialize a Pipeline for finding the most similar documents to a given document.

This pipeline can be helpful if you already show a relevant document to your end users and they want to search for just similar ones.

**Arguments**:

- `document_store`: Document Store instance with already stored embeddings.

<a id="standard_pipelines.MostSimilarDocumentsPipeline.run"></a>

#### MostSimilarDocumentsPipeline.run

```python
def run(document_ids: List[str], top_k: int = 5)
```

**Arguments**:

- `document_ids`: document ids
- `top_k`: How many documents id to return against single document
<|MERGE_RESOLUTION|>--- conflicted
+++ resolved
@@ -18,11 +18,8 @@
 
 <a id="base.Pipeline.root_node"></a>
 
-<<<<<<< HEAD
-#### BasePipeline.get\_config
-=======
+
 #### root\_node
->>>>>>> 1ed407cb
 
 ```python
 @property
@@ -69,126 +66,7 @@
 - `add_comment`: Whether to add a preceding comment that this code has been generated.
 Default value is True.
 
-<<<<<<< HEAD
-<a id="base.BasePipeline.load_from_config"></a>
-
-#### BasePipeline.load\_from\_config
-
-```python
-@classmethod
-@abstractmethod
-def load_from_config(cls, pipeline_config: Dict, pipeline_name: Optional[str] = None, overwrite_with_env_variables: bool = True, strict_version_check: bool = False)
-```
-
-Load Pipeline from a config dict defining the individual components and how they're tied together to form
-
-a Pipeline. A single config can declare multiple Pipelines, in which case an explicit `pipeline_name` must
-be passed.
-
-Here's a sample configuration:
-
-    ```python
-    |   {
-    |       "version": "1.0",
-    |       "components": [
-    |           {  # define all the building-blocks for Pipeline
-    |               "name": "MyReader",  # custom-name for the component; helpful for visualization & debugging
-    |               "type": "FARMReader",  # Haystack Class name for the component
-    |               "params": {"no_ans_boost": -10, "model_name_or_path": "deepset/roberta-base-squad2"},
-    |           },
-    |           {
-    |               "name": "MyESRetriever",
-    |               "type": "BM25Retriever",
-    |               "params": {
-    |                   "document_store": "MyDocumentStore",  # params can reference other components defined in the YAML
-    |                   "custom_query": None,
-    |               },
-    |           },
-    |           {"name": "MyDocumentStore", "type": "ElasticsearchDocumentStore", "params": {"index": "haystack_test"}},
-    |       ],
-    |       "pipelines": [
-    |           {  # multiple Pipelines can be defined using the components from above
-    |               "name": "my_query_pipeline",  # a simple extractive-qa Pipeline
-    |               "nodes": [
-    |                   {"name": "MyESRetriever", "inputs": ["Query"]},
-    |                   {"name": "MyReader", "inputs": ["MyESRetriever"]},
-    |               ],
-    |           }
-    |       ],
-    |   }
-    ```
-
-**Arguments**:
-
-- `pipeline_config`: the pipeline config as dict
-- `pipeline_name`: if the config contains multiple pipelines, the pipeline_name to load must be set.
-- `overwrite_with_env_variables`: Overwrite the configuration with environment variables. For example,
-to change index name param for an ElasticsearchDocumentStore, an env
-variable 'MYDOCSTORE_PARAMS_INDEX=documents-2021' can be set. Note that an
-`_` sign must be used to specify nested hierarchical properties.
-- `strict_version_check`: whether to fail in case of a version mismatch (throws a warning otherwise)
-
-<a id="base.BasePipeline.load_from_yaml"></a>
-
-#### BasePipeline.load\_from\_yaml
-
-```python
-@classmethod
-@abstractmethod
-def load_from_yaml(cls, path: Path, pipeline_name: Optional[str] = None, overwrite_with_env_variables: bool = True)
-```
-
-Load Pipeline from a YAML file defining the individual components and how they're tied together to form
-
-a Pipeline. A single YAML can declare multiple Pipelines, in which case an explicit `pipeline_name` must
-be passed.
-
-Here's a sample configuration:
-
-    ```yaml
-    |   version: '1.0'
-    |
-    |    components:    # define all the building-blocks for Pipeline
-    |    - name: MyReader       # custom-name for the component; helpful for visualization & debugging
-    |      type: FARMReader    # Haystack Class name for the component
-    |      params:
-    |        no_ans_boost: -10
-    |        model_name_or_path: deepset/roberta-base-squad2
-    |    - name: MyESRetriever
-    |      type: BM25Retriever
-    |      params:
-    |        document_store: MyDocumentStore    # params can reference other components defined in the YAML
-    |        custom_query: null
-    |    - name: MyDocumentStore
-    |      type: ElasticsearchDocumentStore
-    |      params:
-    |        index: haystack_test
-    |
-    |    pipelines:    # multiple Pipelines can be defined using the components from above
-    |    - name: my_query_pipeline    # a simple extractive-qa Pipeline
-    |      nodes:
-    |      - name: MyESRetriever
-    |        inputs: [Query]
-    |      - name: MyReader
-    |        inputs: [MyESRetriever]
-    ```
-
-Note that, in case of a mismatch in version between Haystack and the YAML, a warning will be printed.
-If the pipeline loads correctly regardless, save again the pipeline using `Pipeline.save_to_yaml()` to remove the warning.
-
-**Arguments**:
-
-- `path`: path of the YAML file.
-- `pipeline_name`: if the YAML contains multiple pipelines, the pipeline_name to load must be set.
-- `overwrite_with_env_variables`: Overwrite the YAML configuration with environment variables. For example,
-to change index name param for an ElasticsearchDocumentStore, an env
-variable 'MYDOCSTORE_PARAMS_INDEX=documents-2021' can be set. Note that an
-`_` sign must be used to specify nested hierarchical properties.
-
-<a id="base.BasePipeline.load_from_deepset_cloud"></a>
-=======
 <a id="base.Pipeline.load_from_deepset_cloud"></a>
->>>>>>> 1ed407cb
 
 #### BasePipeline.load\_from\_deepset\_cloud
 
@@ -981,22 +859,7 @@
 def load_from_pipeline_config(pipeline_config: dict, component_name: str)
 ```
 
-<<<<<<< HEAD
-<a id="base._HaystackBeirRetrieverAdapter.__init__"></a>
-
-#### \_HaystackBeirRetrieverAdapter.\_\_init\_\_
-
-```python
-def __init__(index_pipeline: Pipeline, query_pipeline: Pipeline, index_params: dict, query_params: dict)
-```
-
-Adapter mimicking a BEIR retriever used by BEIR's EvaluateRetrieval class to run BEIR evaluations on Haystack Pipelines.
-
-This has nothing to do with Haystack's retriever classes.
-See https://github.com/beir-cellar/beir/blob/main/beir/retrieval/evaluation.py.
-=======
 Load an individual component from a YAML config for Pipelines.
->>>>>>> 1ed407cb
 
 **Arguments**:
 
