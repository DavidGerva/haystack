--- conflicted
+++ resolved
@@ -28,19 +28,10 @@
 
 
 #### Dense
-<<<<<<< HEAD
-These retrievers use neural network models to create "dense" embedding vectors. Within this family there are two different approaches:
-
-a) Single encoder: Use a **single model** to embed both query and passage.
-b) Dual-encoder: Use **two models**, one to embed the query and one to embed the passage
-
-Recent work suggests that dual encoders work better, likely because they can deal better with the different nature of query and passage (length, style, syntax ...).
-=======
 These retrievers use neural network models to create "dense" embedding vectors. Within this family, there are two different approaches:
 
 a) Single encoder: Use a **single model** to embed both the query and the passage.
 b) Dual-encoder: Use **two models**, one to embed the query and one to embed the passage.
->>>>>>> 1b238c88
 
 **Examples**: REALM, DPR, Sentence-Transformers
 
@@ -49,38 +40,20 @@
 **Cons**: Computationally more heavy to use, initial training of the model (though this is less of an issue nowadays as many pre-trained models are available and most of the time, it's not needed to train the model).
 
 
-<<<<<<< HEAD
-In this Tutorial, we want to highlight one "Dense Dual-Encoder" called Dense Passage Retriever.
-It was introduced by Karpukhin et al. (2020, https://arxiv.org/abs/2004.04906.
-
-Original Abstract:
-=======
 ### Embedding Retrieval
 
 In this Tutorial, we use an `EmbeddingRetriever` with [Sentence Transformers](https://www.sbert.net/index.html) models.
->>>>>>> 1b238c88
 
 These models are trained to embed similar sentences close to each other in a shared embedding space.
 
-<<<<<<< HEAD
-Paper: https://arxiv.org/abs/2004.04906
-Original Code: https://fburl.com/qa-dpr
-=======
 Some models have been fine-tuned on massive Information Retrieval data and can be used to retrieve documents based on a short query (for example, `multi-qa-mpnet-base-dot-v1`). There are others that are more suited to semantic similarity tasks where you are trying to find the most similar documents to a given document (for example, `all-mpnet-base-v2`). There are even models that are multilingual (for example, `paraphrase-multilingual-mpnet-base-v2`). For a good overview of different models with their evaluation metrics, see the [Pretrained Models](https://www.sbert.net/docs/pretrained_models.html#) in the Sentence Transformers documentation.
->>>>>>> 1b238c88
 
 *Use this* [link](https://colab.research.google.com/github/deepset-ai/haystack/blob/master/tutorials/Tutorial6_Better_Retrieval_via_Embedding_Retrieval.ipynb) *to open the notebook in Google Colab.*
 
 
 ### Prepare the Environment
 
-<<<<<<< HEAD
-### Prepare environment
-
-#### Colab: Enable the GPU runtime
-=======
 #### Colab: Enable the GPU Runtime
->>>>>>> 1b238c88
 Make sure you enable the GPU runtime to experience decent speed in this tutorial.
 **Runtime -> Change Runtime type -> Hardware accelerator -> GPU**
 
@@ -264,16 +237,10 @@
 This [Haystack](https://github.com/deepset-ai/haystack/) notebook was made with love by [deepset](https://deepset.ai/) in Berlin, Germany
 
 We bring NLP to the industry via open source!
-<<<<<<< HEAD
-Our focus: Industry specific language models & large scale QA systems.
-
-Some of our other work:
-=======
   
 Our focus: Industry specific language models & large scale QA systems.  
   
 Some of our other work: 
->>>>>>> 1b238c88
 - [German BERT](https://deepset.ai/german-bert)
 - [GermanQuAD and GermanDPR](https://deepset.ai/germanquad)
 - [FARM](https://github.com/deepset-ai/FARM)
